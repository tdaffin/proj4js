--- conflicted
+++ resolved
@@ -6,11 +6,7 @@
 exports.init = function() {
   var zone = adjust_zone(this.zone, this.long0);
   if (zone === undefined) {
-<<<<<<< HEAD
-    return;
-=======
     throw new Error('unknown utm zone');
->>>>>>> 1a008030
   }
 
   this.lat0 = 0;
